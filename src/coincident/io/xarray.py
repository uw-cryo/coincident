--- conflicted
+++ resolved
@@ -5,14 +5,12 @@
 from __future__ import annotations
 
 import os
-from importlib import resources
 from typing import Any
 
 import geopandas as gpd
 import odc.stac
 import pystac
 import rasterio
-import requests  # type: ignore[import-untyped]
 
 # NOTE: must import for odc.stac outputs to have .rio accessor
 import rioxarray  # noqa: F401
@@ -23,16 +21,10 @@
 # Sets GDAL_DISABLE_READDIR_ON_OPEN to 'EMPTY_DIR' etc.
 odc.stac.configure_rio(cloud_defaults=True, VSICURL_PC_URL_SIGNING="YES")
 
-<<<<<<< HEAD
-cop_to_7912 = resources.files("coincident.io.transforms") / "cop30_7912.vrt"
-nasadem_to_7912 = resources.files("coincident.io.transforms") / "nasadem_7912.vrt"
-threedep_to_7912 = resources.files("coincident.io.transforms") / "threedep_7912.vrt"
-=======
 # TODO: investigate performance of GTI versus VRT
 cop_to_7912 = "https://raw.githubusercontent.com/uw-cryo/3D_CRS_Transformation_Resources/refs/heads/main/globaldems/COP30_hh_7912.vrt"
 nasadem_to_7912 = "https://raw.githubusercontent.com/uw-cryo/3D_CRS_Transformation_Resources/refs/heads/main/globaldems/nasadem_7912.vrt"
 threedep_to_7912 = "https://raw.githubusercontent.com/uw-cryo/3D_CRS_Transformation_Resources/refs/heads/main/3dep/USGS_Seamless_DEM_13_7912.vrt"
->>>>>>> 130da6cf
 
 
 def load_dem_7912(dataset: str, aoi: gpd.GeoDataFrame) -> xr.DataArray:
@@ -54,33 +46,6 @@
 
     Notes
     -----
-<<<<<<< HEAD
-    - This function does eagerly pulls all data into memory, so may fail if aoi is large
-    """
-    if dataset in ["cop30", "nasadem"]:
-        r = requests.get(
-            "https://planetarycomputer.microsoft.com/api/sas/v1/token/pcstacitems/items",
-            timeout=10,
-        )
-        token = r.json()["token"]
-        if dataset == "cop30":
-            uri = cop_to_7912
-        elif dataset == "nasadem":
-            uri = nasadem_to_7912
-        ENV = rasterio.Env(
-            GDAL_DISABLE_READDIR_ON_OPEN="EMPTY_DIR",
-            AZURE_STORAGE_ACCOUNT="pcstacitems",
-            AZURE_STORAGE_SAS_TOKEN=token,
-            VSICURL_PC_URL_SIGNING="YES",
-        )
-
-    elif dataset == "3dep":
-        uri = threedep_to_7912
-        ENV = rasterio.Env(
-            GDAL_DISABLE_READDIR_ON_OPEN="EMPTY_DIR", AWS_NO_SIGN_REQUEST="YES"
-        )
-
-=======
     - This function currently eagerly pulls all data into memory, so may fail if aoi is large
     """
     # NOTE: Currently only getting data from OpenTopography VRTs, but leaving this in for future
@@ -106,18 +71,14 @@
         uri = nasadem_to_7912
     elif dataset == "3dep":
         uri = threedep_to_7912
->>>>>>> 130da6cf
     else:
         msg = f"Unknown dataset: {dataset}, must be 'cop30', 'nasadem', or '3dep'"
         raise ValueError(msg)
 
-<<<<<<< HEAD
-=======
     ENV = rasterio.Env(
         GDAL_DISABLE_READDIR_ON_OPEN="EMPTY_DIR", AWS_NO_SIGN_REQUEST="YES"
     )
 
->>>>>>> 130da6cf
     # Pull all data into memory
     with ENV:
         return (
