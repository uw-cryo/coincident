"""
Spatial metadata for the 3D Elevation Program (3DEP) is available by work unit in the Work Unit Extent Spatial Metadata (WESM).
https://www.usgs.gov/ngp-standards-and-specifications/wesm-data-dictionary
"""

from __future__ import annotations

from importlib import resources
from typing import Any

import pandas as pd
import pyogrio
from cloudpathlib import S3Client
from geopandas import GeoDataFrame, read_file
from pandas import Timedelta, Timestamp
from shapely.geometry import box

from coincident.datasets import usgs
from coincident.overlaps import subset_by_temporal_overlap

# Cloudpath-based S3 client
client = S3Client(no_sign_request=True)
# Geopandas S3 Client
pyogrio.set_gdal_config_options(
    {"AWS_NO_SIGN_REQUEST": True, "GDAL_PAM_ENABLED": False}
)

swath_polygon_csv = resources.files("coincident.search") / "swath_polygons.csv"

defaults = usgs.ThreeDEP()
wesm_gpkg_url = defaults.search


def stacify_column_names(gf: GeoDataFrame) -> GeoDataFrame:
    """
    Renames WESM column names to match STAC (SpatioTemporal Asset Catalog) conventions

    Parameters
    ----------
    gf : GeoDataFrame
        The input GeoDataFrame with columns 'collect_start' and 'collect_end'.

    Returns
    -------
    GeoDataFrame
        The modified GeoDataFrame with renamed columns and additional 'datetime' and 'duration' columns.

    Notes
    -----
        - 'start_datetime': Renamed from 'collect_start'.
        - 'end_datetime': Renamed from 'collect_end'.
        - 'datetime': Midpoint of 'start_datetime' and 'end_datetime'.
        - 'duration': Duration in days between 'start_datetime' and 'end_datetime'.
    """

    name_map = {
        "collect_start": "start_datetime",
        "collect_end": "end_datetime",
    }
    gf = gf.rename(columns=name_map)
    # Add collection name to match STAC (used to identify geodataframe contents in other functions)
    gf["collection"] = "3DEP"
<<<<<<< HEAD
    gf["start_datetime"] = pd.to_datetime(gf["start_datetime"])
    # gf["end_datetime"] = pd.to_datetime(gf["end_datetime"])
    gf["end_datetime"] = pd.to_datetime(
        gf["end_datetime"], format="%Y/%m/%d", errors="coerce"
=======
    gf["start_datetime"] = pd.to_datetime(
        gf["start_datetime"], format="ISO8601", errors="coerce"
    )
    gf["end_datetime"] = pd.to_datetime(
        gf["end_datetime"], format="ISO8601", errors="coerce"
>>>>>>> 130da6cf
    )
    duration = gf.end_datetime - gf.start_datetime
    gf["datetime"] = gf.start_datetime + duration / 2
    gf["dayofyear"] = gf.datetime.dt.dayofyear
    gf["duration"] = duration.dt.days

    return gf


def read_wesm_csv(url: str = wesm_gpkg_url) -> GeoDataFrame:
    """
    Read WESM metadata from a remote CSV file.

    The CSV contains up to date metadata and a mapping of workunit to feature ID (FID)
    in the main GPKG file.

    Parameters
    ----------
    url : str, optional
        The URL or file path to the WESM  index file

    Returns
    -------
    GeoDataFrame
        A GeoDataFrame containing the metadata from the CSV file.
    """
    # Cache CSV locally, so subsequent reads are faster
    wesm_csv = client.CloudPath(url.replace(".gpkg", ".csv"))
    df = pd.read_csv(wesm_csv)
    df.index += 1
    df.index.name = "fid"
    return df


def search_bboxes(
    url: str = wesm_gpkg_url,
    intersects: GeoDataFrame | None = None,
    search_start: Timestamp | None = None,
    search_end: Timestamp | None = None,
    # **kwargs: dict[str, Any] | None,
) -> GeoDataFrame:
    """
    Search WESM.gpkg bounding boxes for spatial and temporal overlap

    Parameters
    ----------
    url : str, optional
        The URL or file path to the GeoPackage (GPKG) file.
    intersects : GeoDataFrame, optional
        A GeoDataFrame to spatially intersect with the convex hulls, by default None.
    search_start : Timestamp, optional
        The start time for the temporal search, by default None.
    search_end : Timestamp, optional
        The end time for the temporal search, by default None.

    Returns
    -------
    GeoDataFrame
        A GeoDataFrame containing the convex hull geometries and FIDs in EPSG:4326
    """
    # NOTE: much faster to JUST read bboxes, not full geometry or other columns
    sql = "select * from rtree_WESM_geometry"
    df = pyogrio.read_dataframe(
        url, sql=sql
    )  # , use_arrow=True... arrow probably doesn;t matter for <10000 rows?

    bboxes = df.apply(lambda x: box(x.minx, x.miny, x.maxx, x.maxy), axis=1)
    gf = (
        GeoDataFrame(df, geometry=bboxes, crs="EPSG:4326")
        .rename(columns={"id": "fid"})
        .set_index("fid")
    )

    df = read_wesm_csv(url)
    gf = gf.merge(df, right_index=True, left_index=True)

    gf = stacify_column_names(gf)

    if intersects is not None:
        gf = gf[gf.intersects(intersects.geometry.iloc[0])]

    if search_start is not None and search_end is not None:
        gf = subset_by_temporal_overlap(gf, search_start, search_end, temporal_buffer=0)

    return gf


def load_by_fid(
    fids: list[int], url: str = wesm_gpkg_url, **kwargs: dict[str, Any] | None
) -> GeoDataFrame:
    """
    Extracts full geometry from remote WESM GPKG based on Feature ID (FID)

    Parameters
    ----------
    fids : list(int)
        List of Feature IDs (fids) to extract from GPKG
    url : str
        The URL or file path to the GeoPackage (GPKG) file.

    **kwargs : dict[str, Any], optional
        Additional keyword arguments to pass to :meth:`~geopandas.read_file`

    Returns
    -------
    GeoDataFrame
        A GeoDataFrame containing the data from the GeoPackage file with column names
        modified by :meth:`stacify_column_names`.
    """
    # Format SQL: # special case for (a) not (a,)
    # Reading a remote WESM by specific FIDs is fast
    query = f"fid in ({fids[0]})" if len(fids) == 1 else f"fid in {*fids,}"

    gf = read_file(
        url,
        where=query,
        **kwargs,
        # mask=mask, # spatial subset intolerably slow for remote GPKG...
        # NOTE: worth additional dependencies for speed?
        # Only faster I think if GPKG is local & large https://github.com/geopandas/pyogrio/issues/252
        # engine='pyogrio',
        # pyarrow=True,
    )

    # For the purposes of footprint polygon search, just ignore datum (NAD83)
    gf = gf.set_crs("EPSG:4326", allow_override=True)

    return stacify_column_names(gf)


def swathtime_to_datetime(
    gf: GeoDataFrame, start_col: str = "START_TIME", end_col: str = "END_TIME"
) -> GeoDataFrame:
    """
    Convert swath GPS time columns to datetimes in a GeoDataFrame

    Parameters
    ----------
    gf : GeoDataFrame
        The GeoDataFrame containing the swath time columns.
    start_col : str, optional
        The name of the column containing the start times, by default 'START_TIME'.
    end_col : str, optional
        The name of the column containing the end times, by default 'END_TIME'.

    Returns
    -------
    GeoDataFrame
        The GeoDataFrame with additional 'start_ 'dayofyear' column.
    """
    gf["collect_start"] = Timestamp("1980-01-06") + gf[start_col].apply(
        lambda x: Timedelta(seconds=x + 1e9)
    )
    gf["collect_end"] = Timestamp("1980-01-06") + gf[end_col].apply(
        lambda x: Timedelta(seconds=x + 1e9)
    )
    # Assuming no flights spanning multiple days / happening at midnight :)

    return stacify_column_names(gf)


def get_swath_polygons(
    workunit: str,
) -> GeoDataFrame:
    """
    Retrieve swath polygons from a remote URL and convert swath time to datetime.

    Parameters
    ----------
    fid : int
        A pandas Series containing WESM feature ID (FID)

    Returns
    -------
    GeoDataFrame
        A GeoDataFrame containing the swath polygons with swath time converted to datetime.

    Notes
    -----
        - Swath polygons not available for all workunits
    """
    # NOTE: this CSV comes from crawling WESM USGS/spatial_metadata in S3 bucket
    df = pd.read_csv(swath_polygon_csv)

    try:
        url = df[df.workunit == workunit].swathpolygon_link.iloc[0]
    except Exception as e:
        message = f"No swath polygons found for workunit={workunit}"
        raise ValueError(message) from e

    # Actually read from S3!
    gf = read_file(url)

    gf = swathtime_to_datetime(gf)
    # Swath polygons likely have different CRS (EPSG:6350), so reproject
    return gf.to_crs("EPSG:4326")<|MERGE_RESOLUTION|>--- conflicted
+++ resolved
@@ -60,18 +60,11 @@
     gf = gf.rename(columns=name_map)
     # Add collection name to match STAC (used to identify geodataframe contents in other functions)
     gf["collection"] = "3DEP"
-<<<<<<< HEAD
-    gf["start_datetime"] = pd.to_datetime(gf["start_datetime"])
-    # gf["end_datetime"] = pd.to_datetime(gf["end_datetime"])
-    gf["end_datetime"] = pd.to_datetime(
-        gf["end_datetime"], format="%Y/%m/%d", errors="coerce"
-=======
     gf["start_datetime"] = pd.to_datetime(
         gf["start_datetime"], format="ISO8601", errors="coerce"
     )
     gf["end_datetime"] = pd.to_datetime(
         gf["end_datetime"], format="ISO8601", errors="coerce"
->>>>>>> 130da6cf
     )
     duration = gf.end_datetime - gf.start_datetime
     gf["datetime"] = gf.start_datetime + duration / 2
