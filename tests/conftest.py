--- conflicted
+++ resolved
@@ -22,17 +22,14 @@
     aoi_url = "https://raw.githubusercontent.com/unitedstates/districts/refs/heads/gh-pages/states/CO/shape.geojson"
     return gpd.read_file(aoi_url)
 
-
-<<<<<<< HEAD
 # TODO: add a small geojson AOI for testing bathy sites
 @pytest.fixture
 def bathy_aoi(scope="package"):
     # 631 vertices, large area ~ 27,000 km^2
     aoi_url = "https://raw.githubusercontent.com/unitedstates/districts/refs/heads/gh-pages/states/MA/shape.geojson"
     return gpd.read_file(aoi_url)
-=======
+
 @pytest.fixture(scope="package")
 def tinyaoi():
     # 4 vertices
     return gpd.read_file("tests/data/tiny.geojson")
->>>>>>> 00d1a4f8
