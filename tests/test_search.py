--- conflicted
+++ resolved
@@ -40,9 +40,6 @@
     with pytest.raises(
         ValueError, match="intersects value must be a GeoDataFrame or GeoSeries"
     ):
-<<<<<<< HEAD
-        m.search.search(dataset="3dep", intersects="-120, 40, -121, 41")
-=======
         coincident.search.search(dataset="3dep", intersects="-120, 40, -121, 41")
 
 
@@ -74,7 +71,6 @@
     assert len(results[1]) == 4
     assert actual_min >= expected_min
     assert actual_max <= expected_max
->>>>>>> 478116f7
 
 
 # TODO: add more assertions / tests for this section
