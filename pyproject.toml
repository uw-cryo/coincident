[build-system]
requires = ["hatchling", "hatch-vcs"]
build-backend = "hatchling.build"

[project]
name = "coincident"
authors = [
  { name = "Scott Henderson", email = "scottyh@uw.edu" },
  { name = "David Shean", email = "dshean@uw.edu" },
  { name = "Jack Hayes", email = "jehayes@uw.edu" },
]
description = "Search and analysis of STV Precursor Coincident Datasets"
readme = "README.md"
license.file = "LICENSE"
requires-python = ">=3.10"
classifiers = [
  "Development Status :: 1 - Planning",
  "Intended Audience :: Science/Research",
  "Intended Audience :: Developers",
  "License :: OSI Approved :: MIT License",
  "Operating System :: OS Independent",
  "Programming Language :: Python",
  "Programming Language :: Python :: 3",
  "Programming Language :: Python :: 3 :: Only",
  "Programming Language :: Python :: 3.10",
  "Programming Language :: Python :: 3.11",
  "Programming Language :: Python :: 3.12",
  "Topic :: Scientific/Engineering",
  "Typing :: Typed",
]
dynamic = ["version"]

dependencies = [
  "geopandas>=1.0.1,<2",
<<<<<<< HEAD
  "maxar-platform>=1.0.2,<2",
  "odc-stac>=0.3.10,<0.4",
  "pyarrow>=18.0.0,<=19",
  "pystac-client>=0.8.3,<0.9",
  "requests>=2.32.3,<3",
  "rioxarray>=0.17.0,<0.19",
  "stac-asset>=0.4.3,<0.5",
  "stac-geoparquet>=0.6.0,<0.7",
=======
"odc-stac>=0.3.11,<0.4",
"pyarrow>=19.0.0,<20",
"pystac-client>=0.8.6,<0.9",
"requests>=2.32.3,<3",
"rioxarray>=0.18.2,<0.19",
  "cloudpathlib[s3]>=0.20.0,<0.21",
  "matplotlib>=3.9.4,<4",
  "maxar-platform>=1.0.6,<2",
  "stac-geoparquet",
  "sliderule>=4.7.1,<5",
  "stac-asset>=0.4.6,<0.5",
>>>>>>> 130da6cf
]

[project.optional-dependencies]
dev = [
  "ipykernel>=6.29.5,<7",
  "mypy>=1.11.2,<2",
  "pre-commit>=3.8.0,<4",
  "pylint>=3.3.1,<4",
  "pytest >=6",
  "pytest-cov >=3",
]

docs = [
  "folium", # comes w/ geopandas on conda-forge but not pypi
  "mapclassify",
  "myst-nb",
  "myst_parser>=0.13",
  "pydata-sphinx-theme>=0.16.0,<0.17",
  "sphinx>=7.0",
  "sphinx_autodoc_typehints",
  "sphinx_copybutton",
  "sphinx_design",
]

[project.urls]
Homepage = "https://github.com/uw-cryo/coincident"
"Bug Tracker" = "https://github.com/uw-cryo/coincident/issues"
Discussions = "https://github.com/uw-cryo/coincident/discussions"
Changelog = "https://github.com/uw-cryo/coincident/releases"

[tool.hatch]
version.source = "vcs"
build.hooks.vcs.version-file = "src/coincident/_version.py"

[tool.hatch.envs.default]
features = ["test"]
scripts.test = "pytest {args}"

[tool.pytest.ini_options]
minversion = "6.0"
addopts = ["-ra", "--showlocals", "--strict-markers", "--strict-config"]
xfail_strict = true
filterwarnings = [
  "error",
  # NOTE: try to remove with maxar-platform>1.0.1
  "ignore::DeprecationWarning:lark",
  "ignore:maxar_plaform authentication error:UserWarning",
  # https://github.com/microsoft/planetary-computer-sdk-for-python/issues/58
  "ignore::pydantic.warnings.PydanticDeprecatedSince20",
  "ignore:Inheritance class OAuth2Client from ClientSession is discouraged:DeprecationWarning",
  # sliderule datetime.datetime.utcnow() is deprecated...
  "ignore::DeprecationWarning:sliderule",
  # Optional imports
  "ignore:Unable to authenticate with Maxar API:UserWarning",
  "ignore:.* package not found:UserWarning",
]
log_cli_level = "INFO"
testpaths = [
  "tests",
]
markers = [
    "network: marks test requiring internet (select with -o markers=network)",
]

[tool.coverage]
run.source = ["coincident"]
report.exclude_also = [
  '\.\.\.',
  'if typing.TYPE_CHECKING:',
]

[tool.codespell]
<<<<<<< HEAD
# Ignore notebooks with output cells
skip="pixi.lock,docs/examples/sliderule.ipynb,docs/examples/contextual_data.ipynb,docs/examples/elevation_plotting.ipynb"
=======
>>>>>>> 130da6cf
ignore-words-list="ALOS"
skip="pixi.lock"

[tool.mypy]
files = ["src", "tests"]
warn_unused_configs = true
strict = true
enable_error_code = ["ignore-without-code", "redundant-expr", "truthy-bool"]
warn_unreachable = true
disallow_untyped_defs = false
disallow_incomplete_defs = false
# NOTE: not sure why mypy not finding dependency libraries, so disabling this check...
# error: Cannot find implementation or library stub for module named "geopandas"  [import-not-found]
ignore_missing_imports = true

[[tool.mypy.overrides]]
module = "coincident.*"
disallow_untyped_defs = true
disallow_incomplete_defs = true

[tool.ruff.lint]
extend-select = [
  "B",        # flake8-bugbear
  "I",        # isort
  "ARG",      # flake8-unused-arguments
  "C4",       # flake8-comprehensions
  "EM",       # flake8-errmsg
  "ICN",      # flake8-import-conventions
  "G",        # flake8-logging-format
  "PGH",      # pygrep-hooks
  "PIE",      # flake8-pie
  "PL",       # pylint
  "PT",       # flake8-pytest-style
  "PTH",      # flake8-use-pathlib
  "RET",      # flake8-return
  "RUF",      # Ruff-specific
  "SIM",      # flake8-simplify
  "T20",      # flake8-print
  "UP",       # pyupgrade
  "YTT",      # flake8-2020
  "EXE",      # flake8-executable
  "NPY",      # NumPy specific rules
  "PD",       # pandas-vet
]
ignore = [
  "PLR09",    # Too many <...>
  "PLR2004",  # Magic value used in comparison
  "ISC001",   # Conflicts with formatter
  "PLC0414",  # explicit re-export
  "PD901",    # df for DataFrame
]
exclude = [
    "docs/*.ipynb",
]
isort.required-imports = ["from __future__ import annotations"]
# Uncomment if using a _compat.typing backport
# typing-modules = ["coincident._compat.typing"]

[tool.ruff.lint.per-file-ignores]
"tests/**" = ["T20"]

[tool.pylint]
ignore-paths = [".*/_version.py"]
reports.output-format = "colorized"
similarities.ignore-imports = "yes"
messages_control.disable = [
  "design",
  "fixme",
  "line-too-long",
  "missing-module-docstring",
  "missing-function-docstring",
  "wrong-import-position",
  "C0103", # Allow ALLCAPS variable names
  "W0212", # Access to a protected member
  "W0102", # Dangerous default value as argument []
]

[tool.pixi.project]
channels = ["conda-forge"]
platforms = ["osx-arm64", "linux-64"]

[tool.pixi.environments]
default = { solve-group = "default" }
dev = { features = ["dev"], solve-group = "default" }
docs = { features = ["docs"], solve-group = "default" }

# NOTE: pixi will match project.dependencies versions above but get them from conda-forge
# If a package is listed in project.dependencies but not repeated here, it is installed from pypi
[tool.pixi.dependencies]
python = "<3.13" # https://github.com/stac-utils/stac-geoparquet/issues/81
geopandas = ">=1.0.1,<2"
odc-stac = ">=0.3.11,<0.4"
pystac-client = ">=0.8.6,<0.9"
requests = ">=2.32.3,<3"
rioxarray = ">=0.18.2,<0.19"
stac-geoparquet = ">=0.6.0,<0.7"
pyarrow = ">=19.0.0,<20"
jsonschema = ">=4.23.0,<5"
<<<<<<< HEAD
libgdal-arrow-parquet = ">=3.10.0,<4"
gdal = ">=3.10.0,<4"
contextily = ">=1.6.2,<2"
matplotlib-scalebar = ">=0.8.1,<0.9"
=======
libgdal-arrow-parquet = ">=3.10.1,<4"
>>>>>>> 130da6cf

[tool.pixi.feature.dev.dependencies]
# NOTE: ipykernel to run notebooks in vscode
ipykernel = ">=6.29.5,<7"
matplotlib = "*"
mypy = "*"
# Bug if=*? Because you require pre-commit>=3.8.0,<4 and pre-commit==4.0.0, we can conclude that your requirements are unsatisfiable.
pre-commit = "<4"
pylint = "*"
pytest = "*"
sliderule = "*"
<<<<<<< HEAD
# NOTE: test new dependencies locally by adding below
#rich = ">=13.8.1,<14" # Optional. convenient for rich.print(dataset)
#xvec = ">=0.3.0,<0.4"
#adlfs = ">=2024.7.0,<2025"
#planetary-computer = "*"
=======
>>>>>>> 130da6cf

[tool.pixi.pypi-dependencies]
coincident = { path = ".", editable = false }

#[dependency-groups]
#dev = ["aiohttp"]
#cloudpathlib = { version = "0.20.0,<0.21", extras = ["s3"]}

[tool.pixi.feature.dev.pypi-dependencies]
coincident = { path = ".", editable = true }
#aiohttp = ">=3.11.11,<4"

[tool.pixi.feature.dev.tasks]
precommit = "pre-commit run --all"
# NOTE: consider --output-format=github for github actions
lint = "pylint src"
test = "pytest -o markers=network -m 'not network' --cov --cov-report=xml --cov-report=term"
networktest = "pytest --cov --cov-report=xml --cov-report=term --durations=0"

[tool.pixi.feature.docs.pypi-dependencies]
coincident = { path = ".", editable = true }

[tool.pixi.feature.docs.tasks]
docs = "python -m sphinx -T -b html -d docs/_build/doctrees -D language=en docs docs/_build/html"<|MERGE_RESOLUTION|>--- conflicted
+++ resolved
@@ -32,16 +32,6 @@
 
 dependencies = [
   "geopandas>=1.0.1,<2",
-<<<<<<< HEAD
-  "maxar-platform>=1.0.2,<2",
-  "odc-stac>=0.3.10,<0.4",
-  "pyarrow>=18.0.0,<=19",
-  "pystac-client>=0.8.3,<0.9",
-  "requests>=2.32.3,<3",
-  "rioxarray>=0.17.0,<0.19",
-  "stac-asset>=0.4.3,<0.5",
-  "stac-geoparquet>=0.6.0,<0.7",
-=======
 "odc-stac>=0.3.11,<0.4",
 "pyarrow>=19.0.0,<20",
 "pystac-client>=0.8.6,<0.9",
@@ -53,7 +43,6 @@
   "stac-geoparquet",
   "sliderule>=4.7.1,<5",
   "stac-asset>=0.4.6,<0.5",
->>>>>>> 130da6cf
 ]
 
 [project.optional-dependencies]
@@ -126,11 +115,6 @@
 ]
 
 [tool.codespell]
-<<<<<<< HEAD
-# Ignore notebooks with output cells
-skip="pixi.lock,docs/examples/sliderule.ipynb,docs/examples/contextual_data.ipynb,docs/examples/elevation_plotting.ipynb"
-=======
->>>>>>> 130da6cf
 ignore-words-list="ALOS"
 skip="pixi.lock"
 
@@ -229,14 +213,7 @@
 stac-geoparquet = ">=0.6.0,<0.7"
 pyarrow = ">=19.0.0,<20"
 jsonschema = ">=4.23.0,<5"
-<<<<<<< HEAD
-libgdal-arrow-parquet = ">=3.10.0,<4"
-gdal = ">=3.10.0,<4"
-contextily = ">=1.6.2,<2"
-matplotlib-scalebar = ">=0.8.1,<0.9"
-=======
 libgdal-arrow-parquet = ">=3.10.1,<4"
->>>>>>> 130da6cf
 
 [tool.pixi.feature.dev.dependencies]
 # NOTE: ipykernel to run notebooks in vscode
@@ -248,25 +225,13 @@
 pylint = "*"
 pytest = "*"
 sliderule = "*"
-<<<<<<< HEAD
-# NOTE: test new dependencies locally by adding below
-#rich = ">=13.8.1,<14" # Optional. convenient for rich.print(dataset)
-#xvec = ">=0.3.0,<0.4"
-#adlfs = ">=2024.7.0,<2025"
-#planetary-computer = "*"
-=======
->>>>>>> 130da6cf
 
 [tool.pixi.pypi-dependencies]
 coincident = { path = ".", editable = false }
-
-#[dependency-groups]
-#dev = ["aiohttp"]
 #cloudpathlib = { version = "0.20.0,<0.21", extras = ["s3"]}
 
 [tool.pixi.feature.dev.pypi-dependencies]
 coincident = { path = ".", editable = true }
-#aiohttp = ">=3.11.11,<4"
 
 [tool.pixi.feature.dev.tasks]
 precommit = "pre-commit run --all"
